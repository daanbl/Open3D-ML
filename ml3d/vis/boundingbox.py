--- conflicted
+++ resolved
@@ -181,19 +181,12 @@
         self.world_cam = world_cam
         self.cam_img = cam_img
 
-<<<<<<< HEAD
-        # TODO: make independent of kitti!
-        front = [-1 * np.sin(self.yaw), -1 * np.cos(self.yaw), 0]
-        up = [0, 0, 1]
-        left = [-1 * np.cos(self.yaw), np.sin(self.yaw), 0]
-=======
         # x-axis
         left = [np.cos(self.yaw), -np.sin(self.yaw), 0]
         # y-axis
         front = [np.sin(self.yaw), np.cos(self.yaw), 0]
         # z-axis
         up = [0, 0, 1]
->>>>>>> 71b7cbef
 
         super().__init__(center, front, up, left, size, label_class, confidence, **kwargs)
 
@@ -215,8 +208,6 @@
         corners3d = corners3d + self.to_camera()[:3]
         return corners3d
 
-<<<<<<< HEAD
-=======
     def to_xyzwhlr(self):
         """
         Returns box in the common 7-sized vector representation.
@@ -228,7 +219,6 @@
         bbox[6] = self.yaw
         return bbox
 
->>>>>>> 71b7cbef
     def to_camera(self):
         """
         Transforms box into camera space.
